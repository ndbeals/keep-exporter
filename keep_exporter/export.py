--- conflicted
+++ resolved
@@ -2,12 +2,8 @@
 import datetime
 import mimetypes
 import pathlib
-<<<<<<< HEAD
-from typing import Any, Dict, List, NamedTuple, Optional, Set, Tuple, Union, ValuesView
-=======
 from typing import (Dict, List, NamedTuple, Optional, Set, Tuple, Union,
                     ValuesView)
->>>>>>> 73c7c946
 
 import click
 import click_config_file
@@ -30,14 +26,6 @@
     return note.images + note.drawings + note.audio
 
 
-<<<<<<< HEAD
-def download_media(
-    keep: gkeepapi.Keep,
-    note: gkeepapi._node.Note,
-    mediapath: pathlib.Path,
-    skip_existing: bool,
-) -> Tuple[List[pathlib.Path], int]:
-=======
 def all_note_media( note: gkeepapi._node.Note ) -> List[Union[NodeImage, NodeDrawing, NodeAudio]]:
     """
     Returns a filtered list of only "media" blobs associate with the note.
@@ -48,7 +36,6 @@
 
 
 def download_media( keep: gkeepapi.Keep, note: gkeepapi._node.Note, mediapath: pathlib.Path, skip_existing: bool) -> Tuple[List[pathlib.Path], int]:
->>>>>>> 73c7c946
 
     note_media = all_note_media(note)
     if not note_media:
@@ -182,7 +169,6 @@
         ("google_keep_note_id", str),
         ("google_keep_media_id", str),
     ],
-<<<<<<< HEAD
 )
 
 
@@ -253,7 +239,7 @@
             except IOError as ex:
                 errors = 0
                 click.echo(
-                    f"Unable to open Markdown file [{str(file.resolve())}]. Skipping: {str(ex)}",
+                    "Unable to open Markdown file [{os.path.join(root, file)}]. Skipping: {str(ex)}",
                     err=True,
                 )
 
@@ -398,222 +384,6 @@
 
     for (note_id, media_id) in local_only_media_ids:
         media = local_index[note_id].local_media[media_id]
-=======
-)
-
-
-class LocalNote:
-    def __init__(
-        self,
-        google_keep_id: str,
-        path: Optional[pathlib.Path] = None,
-        timestamp_updated: Optional[datetime.datetime] = None,
-        local_media: Dict[str, LocalMedia] = None,
-    ):
-        self.google_keep_id = google_keep_id
-        self.path = path
-        self.timestamp_updated = timestamp_updated
-
-        if not local_media:
-            self.local_media: Dict[str, LocalMedia] = {}
-        else:
-            self.local_media = local_media
-
-
-def index_existing_files(directory: pathlib.Path) -> Dict[str, LocalNote]:
-    """
-    Scans the output folder looking for existing markdown files
-    and media files and builds an index by google_keep_id of those files
-    using the metadata in the markdown frontmatter and the filenames
-    of the media files.
-    """
-    index: Dict[str, LocalNote] = {}
-
-    keep_notes = 0
-    unknown_notes = 0
-    errors = 0
-    media = 0
-
-    for file in directory.rglob("*"):
-        if not file.is_file():
-            continue
-
-        # markdown file
-        if file.name.endswith(".md"):
-            try:
-                with open(file, "r") as f:
-                    fm = frontmatter.load(f)
-
-                    google_keep_id: str = fm.metadata.get("google_keep_id")
-                    if google_keep_id:
-                        if google_keep_id in index and index[google_keep_id].path:
-                            click.echo(
-                                f"Same Google Keep ID {google_keep_id} in multiple files:\n"
-                                f"    {file}\n"
-                                f"    {index[google_keep_id].path}\n"
-                                f"Only the last file will be updated."
-                            )
-
-                        keep_notes += 1
-                        index.setdefault(google_keep_id, LocalNote(google_keep_id))
-
-                        updated: datetime.datetime = datetime.datetime.fromtimestamp(
-                            fm.metadata.get("timestamps", {}).get("updated")
-                        )
-
-                        index[google_keep_id].timestamp_updated = updated
-                        index[google_keep_id].path = file
-                    else:
-                        unknown_notes += 1
-
-            except IOError as ex:
-                errors = 0
-                click.echo(
-                    "Unable to open Markdown file [{os.path.join(root, file)}]. Skipping: {str(ex)}",
-                    err=True,
-                )
-
-        # media file
-        else:
-            media += 1
-
-            google_keep_id = file.parent.name
-            media_id = ".".join(file.name.split(".")[0:2])
-
-            index.setdefault(google_keep_id, LocalNote(google_keep_id))
-            index[google_keep_id].local_media[media_id] = LocalMedia(
-                file, google_keep_id, media_id
-            )
-
-    click.echo(
-        f"Indexed local files: {keep_notes} Google Keep notes, {unknown_notes} unknown markdown files, {media} media files, {errors} errors"
-    )
-
-    return index
-
-
-def try_rename_note(note: LocalNote, target_file: pathlib.Path) -> pathlib.Path:
-    """
-    Attempts to rename an existing note to the new canonical filename,
-    but accepts failures to rename. Returns the path the note now exists
-    in, either the old path or the new renamed path.
-    """
-    if not note.path:
-        return target_file
-
-    click.echo(f"Renaming [{note.path}] to [{target_file}]")
-
-    try:
-        note.path.rename(target_file)
-        return target_file
-    except Exception as ex:
-        click.echo(f"Unable to rename note. Using existing name: %s" % ex, err=True)
-        return note.path
-
-
-def build_note_unique_path(
-    notepath: pathlib.Path,
-    note: gkeepapi._node.Note,
-    date_format: str,
-    local_index: Dict[str, LocalNote],
-) -> pathlib.Path:
-    title = note.title.strip()
-    if not len(title):
-        title = "untitled"
-
-    date_str = note.timestamps.created.strftime(date_format)
-    filename = f'{sanitize_filename(f"{date_str} - " + title,max_len=135)}.md'
-    target_path = notepath / filename
-
-    local_note = local_index.get(note.id)
-    local_path = local_note.path if local_note else None
-
-    if local_path:
-        # if the note filename matches the current filename for that note, then we're good
-        if local_path == target_path:
-            return local_path
-
-        # if re-naming would result in having to de-dupe the target filename, keep the
-        # exising filename - initial pass at fixing this just resulted in bouncing between
-        # two different filenames each pass
-        if target_path.exists():
-            click.echo(
-                f"Note {note.id} will not be renamed. Target file [{target_path}] exists."
-            )
-            return local_path
-
-    # otherwise, if the file already exists avoid overwriting it
-    # put the unique note ID and an incrementing index at the end of the filename
-    dedupe_index = 1
-    while target_path.exists():
-        filename = f'{sanitize_filename(f"{date_str} - " + title,max_len=135)}.{note.id}.{dedupe_index}.md'
-        target_path = notepath / filename
-        dedupe_index += 1
-
-    return target_path
-
-
-def delete_local_only_files(
-    local_index: Dict[str, LocalNote],
-    keep_notes: Dict[str, List[gkeepapi.node.Note]],
-    delete_local: bool,
-) -> Tuple[int, int]:
-    """
-    Checks the local index for any notes or media that exist only locally
-    and were not returned in the Google Keep API call.
-    """
-    deleted_notes, deleted_media = 0, 0
-
-    local_only_note_ids = set(local_index.keys()).difference(set(keep_notes.keys()))
-
-    if local_only_note_ids:
-        if not delete_local:
-            click.echo(
-                f"{len(local_only_note_ids)} notes exist locally, but not in Google Keep. Add argument [--delete-local] to delete."
-            )
-        else:
-            click.echo(
-                f"{len(local_only_note_ids)} notes exist locally, but not in Google Keep. Trashing local files."
-            )
-            for note_id in local_only_note_ids:
-                note_path = local_index[note_id].path
-                deleted_notes += 1
-                if note_path:
-                    click.echo(
-                        f"    Deleting unknown local note [{note_id}] file [{local_index[note_id].path}]"
-                    )
-                    note_path.unlink()
-
-    local_only_media: Set[Tuple[str, str]] = set(
-        [
-            (local_media.google_keep_note_id, local_media.google_keep_media_id)
-            for local_note in local_index.values()
-            for local_media in local_note.local_media.values()
-            if local_media.google_keep_note_id and local_media.google_keep_media_id
-        ]
-    )
-
-    notes: ValuesView[gkeepapi._node.Note] = keep_notes.values()
-    keep_media: Set[Tuple[str, str]] = set(
-        [
-            (keep_note.id, keep_media.id)
-            for keep_note in notes
-            for keep_media in all_note_media(keep_note)
-        ]
-    )
-
-    local_only_media_ids = local_only_media.difference(keep_media)
-    if not local_only_media_ids:
-        return (deleted_notes, 0)
-
-    if not delete_local:
-        click.echo(
-            f"{len(local_only_note_ids)} media files exist locally, but not in Google Keep. Add argument [--delete-local] to delete."
-        )
-        return (deleted_notes, 0)
-
-    for (note_id, media_id) in local_only_media_ids:
-        media = local_index[note_id].local_media[media_id]
 
         click.echo(
             f"    Deleting media [{media_id}] for note [{note_id}] file [{media.path}]"
@@ -765,13 +535,4 @@
     click.echo(
         f"Notes: {skipped_notes} unchanged, {updated_notes} updated, {new_notes} new, {deleted_notes} deleted"
     )
-    click.echo(f"Media: {downloaded_media} downloaded, {deleted_media} deleted")
->>>>>>> 73c7c946
-
-        click.echo(
-            f"    Deleting media [{media_id}] for note [{note_id}] file [{media.path}]"
-        )
-        media.path.unlink()
-        deleted_media += 1
-
-    return (deleted_notes, deleted_media)+    click.echo(f"Media: {downloaded_media} downloaded, {deleted_media} deleted")